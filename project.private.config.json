<<<<<<< HEAD
{
  "description": "项目私有配置文件。此文件中的内容将覆盖 project.config.json 中的相同字段。项目的改动优先同步到此文件中。详见文档：https://developers.weixin.qq.com/miniprogram/dev/devtools/projectconfig.html",
  "projectname": "app",
  "setting": {
    "compileHotReLoad": true,
    "urlCheck": true,
    "coverView": true,
    "lazyloadPlaceholderEnable": false,
    "skylineRenderEnable": false,
    "preloadBackgroundData": false,
    "autoAudits": false,
    "useApiHook": true,
    "useApiHostProcess": true,
    "showShadowRootInWxmlPanel": true,
    "useStaticServer": false,
    "useLanDebug": false,
    "showES6CompileOption": false,
    "checkInvalidKey": true,
    "ignoreDevUnusedFiles": true,
    "bigPackageSizeSupport": true
  },
  "libVersion": "trial",
  "condition": {}
=======
{
  "description": "项目私有配置文件。此文件中的内容将覆盖 project.config.json 中的相同字段。项目的改动优先同步到此文件中。详见文档：https://developers.weixin.qq.com/miniprogram/dev/devtools/projectconfig.html",
  "projectname": "app",
  "setting": {
    "compileHotReLoad": true,
    "urlCheck": true,
    "coverView": true,
    "lazyloadPlaceholderEnable": false,
    "skylineRenderEnable": false,
    "preloadBackgroundData": false,
    "autoAudits": false,
    "useApiHook": true,
    "useApiHostProcess": true,
    "showShadowRootInWxmlPanel": true,
    "useStaticServer": false,
    "useLanDebug": false,
    "showES6CompileOption": false,
    "checkInvalidKey": true,
    "ignoreDevUnusedFiles": true,
    "bigPackageSizeSupport": true
  },
  "libVersion": "3.7.9",
  "condition": {}
>>>>>>> f23d2e3a
}<|MERGE_RESOLUTION|>--- conflicted
+++ resolved
@@ -1,28 +1,3 @@
-<<<<<<< HEAD
-{
-  "description": "项目私有配置文件。此文件中的内容将覆盖 project.config.json 中的相同字段。项目的改动优先同步到此文件中。详见文档：https://developers.weixin.qq.com/miniprogram/dev/devtools/projectconfig.html",
-  "projectname": "app",
-  "setting": {
-    "compileHotReLoad": true,
-    "urlCheck": true,
-    "coverView": true,
-    "lazyloadPlaceholderEnable": false,
-    "skylineRenderEnable": false,
-    "preloadBackgroundData": false,
-    "autoAudits": false,
-    "useApiHook": true,
-    "useApiHostProcess": true,
-    "showShadowRootInWxmlPanel": true,
-    "useStaticServer": false,
-    "useLanDebug": false,
-    "showES6CompileOption": false,
-    "checkInvalidKey": true,
-    "ignoreDevUnusedFiles": true,
-    "bigPackageSizeSupport": true
-  },
-  "libVersion": "trial",
-  "condition": {}
-=======
 {
   "description": "项目私有配置文件。此文件中的内容将覆盖 project.config.json 中的相同字段。项目的改动优先同步到此文件中。详见文档：https://developers.weixin.qq.com/miniprogram/dev/devtools/projectconfig.html",
   "projectname": "app",
@@ -46,5 +21,4 @@
   },
   "libVersion": "3.7.9",
   "condition": {}
->>>>>>> f23d2e3a
 }