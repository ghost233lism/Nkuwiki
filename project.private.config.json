--- conflicted
+++ resolved
@@ -1,13 +1,9 @@
 {
   "description": "项目私有配置文件。此文件中的内容将覆盖 project.config.json 中的相同字段。项目的改动优先同步到此文件中。详见文档：https://developers.weixin.qq.com/miniprogram/dev/devtools/projectconfig.html",
-<<<<<<< HEAD
-  "projectname": "Nkuwiki",
-=======
   "projectname": "nkuwiki(app)",
->>>>>>> e78f5c11
   "setting": {
     "compileHotReLoad": true,
-    "urlCheck": false,
+    "urlCheck": true,
     "coverView": true,
     "lazyloadPlaceholderEnable": false,
     "skylineRenderEnable": false,
@@ -23,6 +19,6 @@
     "ignoreDevUnusedFiles": true,
     "bigPackageSizeSupport": true
   },
-  "libVersion": "trial",
+  "libVersion": "3.7.9",
   "condition": {}
 }