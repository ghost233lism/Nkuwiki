--- conflicted
+++ resolved
@@ -161,13 +161,8 @@
         throw new Error('获取帖子列表失败')
       }
 
-<<<<<<< HEAD
-      const posts = result.data
-      //console.log('获取到的帖子数量:', posts.length, '刷新模式:', refresh)
-=======
       const posts = result.posts || []
       console.log('获取到的帖子数量:', posts.length, '刷新模式:', refresh)
->>>>>>> 2588eea0
 
       // 添加更多日志来查看问题
       if (posts.length === 0) {
@@ -176,52 +171,7 @@
         console.log('第一条帖子的ID:', posts[0].id)
       }
 
-<<<<<<< HEAD
-      // 在处理帖子数据前添加简单的检查函数
-      function ensureString(value) {
-        if (value === undefined || value === null) return '';
-        if (typeof value === 'string') return value;
-        try {
-          return String(value);
-        } catch (e) {
-          return '';
-        }
-      }
-
-      // 获取本地存储的点赞状态
-      const likedPosts = wx.getStorageSync('likedPosts') || {}
-
-      // 收集所有不重复的作者ID
-      const authorIds = [...new Set(posts.map(post => post.authorId))];
-      //console.log("收集到的作者ID数量:", authorIds.length);
-
-      // 查询这些作者的最新信息 - 关键修改：使用_id字段匹配authorId
-      let users = [];
-      try {
-        // 限制查询数量，避免超出限制
-        const maxQuery = authorIds.slice(0, 20); // 限制查询数量
-
-        // 使用in操作符一次性查询所有用户
-        const userResult = await db.collection('users').where({
-          _id: db.command.in(maxQuery)
-        }).get();
-
-        users = userResult.data;
-        console.log("成功查询到用户数量:", users.length);
-      } catch (err) {
-        console.error("查询用户信息失败:", err);
-      }
-
-      // 构建用户映射表 - 使用_id作为键
-      const userMap = {};
-      users.forEach(user => {
-        userMap[user._id] = user;
-      });
-
-      // 处理帖子数据，添加评论处理
-=======
       // 处理帖子数据，仅进行必要的状态计算和时间格式化
->>>>>>> 2588eea0
       const processedPosts = posts.map(post => {
         // 解析字符串格式的JSON字段
         try {
@@ -271,38 +221,6 @@
           post.liked_users = Array.isArray(post.liked_users) ? post.liked_users : [];
           post.favorite_users = Array.isArray(post.favorite_users) ? post.favorite_users : [];
         }
-<<<<<<< HEAD
-      });
-
-      // 最后检查 - 确保所有帖子的显示内容都是字符串
-      processedPosts.forEach((post, index) => {
-        if (typeof post.displayContent !== 'string') {
-          console.error(`帖子 ${post._id} 显示内容非字符串，强制修复`);
-          processedPosts[index].displayContent = '内容格式错误';
-        }
-      });
-
-      // 处理每篇帖子的相对时间
-      for (let i = 0; i < processedPosts.length; i++) {
-        if (!processedPosts[i].relativeTime && processedPosts[i].createTime) {
-          processedPosts[i].relativeTime = util.formatRelativeTime(processedPosts[i].createTime);
-        } else if (!processedPosts[i].relativeTime) {
-          processedPosts[i].relativeTime = '刚刚发布';
-        }
-      }
-
-      // 更新帖子作者信息
-      processedPosts.forEach(post => {
-        // 尝试获取作者最新信息
-        const author = userMap[post.authorId];
-        if (author) {
-          // 更新作者信息为最新
-          post.authorName = author.nickName || post.authorName;
-          post.authorAvatar = author.avatarUrl || post.authorAvatar;
-          //console.log(`更新帖子${post._id}的作者信息:`, post.authorName);
-        } else {
-          //console.log(`未找到帖子${post._id}作者(ID:${post.authorId})的信息`);
-=======
         
         // 处理评论预览中的 [] 内容，防止被识别为图片标记
         if (post.recent_comments && post.recent_comments.length > 0) {
@@ -314,7 +232,6 @@
             }
             return comment;
           });
->>>>>>> 2588eea0
         }
         
         // 只添加必要的计算字段，尽量保留原始字段名
@@ -874,18 +791,6 @@
       this.setData({ isFavoriting: false })
     }
   },
-<<<<<<< HEAD
-
-  //go to notification page
-  goToNotification() {
-    wx.navigateTo({
-      url: '/pages/notification/notification'
-    });
-    this.data.isRead = true;
-
-    console.log(this.data.isRead);
-  }
-=======
   // 处理帖子图片加载错误
   onPostImageError(e) {
     try {
@@ -997,5 +902,4 @@
       console.error('处理评论图片错误时发生异常:', err);
     }
   },
->>>>>>> 2588eea0
 })