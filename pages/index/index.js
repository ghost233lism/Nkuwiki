const { createApiClient } = require('../../utils/util');
const baseBehavior = require('../../behaviors/baseBehavior');
const userBehavior = require('../../behaviors/userBehavior');
const authBehavior = require('../../behaviors/authBehavior');
const notificationBehavior = require('../../behaviors/notificationBehavior');

// 搜索API
const searchApi = createApiClient('/api/wxapp/search', {
  search: {
    method: 'GET',
    path: '',
    params: {
      keyword: true,
      search_type: false,
      page: false,
      limit: false
    }
  }
});

const notificationApi = createApiClient('/api/wxapp/notificationsApi', {
  search: {
    method: 'GET',
    path: '',
    params: {
      keyword: true,
      search_type: false,
      page: false,
      limit: false
    }
  }
})

// 分类配置
const CATEGORY_CONFIG = [
  { category_id: 1, tag:'study', text: '学习交流' },
  { category_id: 2, tag:'life', text: '校园生活' },
  { category_id: 3, tag:'job', text: '就业创业' },
  { category_id: 4, tag:'club', text: '社团活动' },
  { category_id: 5, tag:'lost', text: '失物招领' }
];  

Page({
  behaviors: [
    baseBehavior,
    userBehavior,
    authBehavior,
    notificationBehavior
  ],

  data: {
    // 关于信息
    aboutInfo: null,
    // 用户信息
    userInfo: null,
    // 分类导航
    categoryId: 0,  // 默认不选中任何分类
    navItems: CATEGORY_CONFIG,
    // 筛选条件
    filter: {
      category_id: 0  // 默认不筛选分类
    },
    
    // 导航按钮配置
    navButtons: [
      {type: "logo", show: true},
      {type: "notification", hasUnread: false},
      {type: "avatar"}
    ],
    
    // 通知状态
    hasUnreadNotification: false,
    
    // 搜索相关
    searchValue: '',
    searchHistory: [],
    showSearchResult: false,
    isSearching: false,
    
    // 分类图标数据
    tabs: [
      {
        title: '学习交流',
        iconName: 'study',
        icon: '/icons/study.png'
      },
      {
        title: '校园生活',
        iconName: 'life',
        icon: '/icons/life.png'
      },
      {
        title: '就业创业',
        iconName: 'job',
        icon: '/icons/job.png'
      },
      {
        title: '社团活动',
        iconName: 'club',
        icon: '/icons/club.png'
      },
      {
        title: '失物招领',
        iconName: 'lost',
        icon: '/icons/lost.png'
      }
    ],
    retryLastOperation: null, 
  },

  async onLoad() {
    this.showLoading('加载中...', 'page');
    
    try {
      // 帖子加载完后再进行登录检查和通知检查
      this._checkLogin(false).then(isLoggedIn => {
        if (isLoggedIn) {
          // 用户已登录，获取最新用户信息并检查未读通知
          this.updateState({ 
            userInfo: this._getUserInfo(true)
          });
          this.checkUnreadNotification();
        }
      }).catch(err => {
        console.debug('登录检查失败:', err);
      });
    } catch (err) {
      console.debug('首页加载出错:', err);
      this.showError('加载失败，请下拉刷新重试');
    } finally {
      this.hideLoading();
    }
  },
  
  async onShow() {
    try {
      // 检查是否需要刷新，避免重复请求
      const lastShowTime = this.data.lastShowTime || 0;
      const now = Date.now();
      
      // 设置最近显示时间
      this.updateState({ lastShowTime: now });
      
      // 先刷新所有帖子的状态（不管是否刚加载）
      // 延迟执行确保DOM已更新
      setTimeout(() => {
        this._refreshPostStatus();
      }, 100);
      
      // 检查是否刚发布了新帖子
      const needRefreshPosts = this.getStorage('needRefreshPosts');
      if (needRefreshPosts) {
        console.debug('检测到新发布的帖子，刷新列表');
        // 清除标记
        this.setStorage('needRefreshPosts', false);
        
        // 刷新帖子列表
        const postList = this.selectComponent('#postList');
        if (postList) {
          postList.loadInitialData();
        }
        return;
      }
      
      // 静默检查未读通知
      const openid = this.getStorage('openid');
      if (openid) {
        this.checkUnreadNotification().
            then(res=>{
              console.log(res);
        }).catch(err => {
          console.debug('检查未读通知失败:', err);
        });
      }
      
      // 如果有错误或超过30秒没刷新，才刷新帖子列表
      if (this.data.error || now - lastShowTime > 30000) {
        this.hideError();
        
        // 刷新帖子列表 - 通过设置筛选条件触发post-list组件更新
        const postList = this.selectComponent('#postList');
        if (postList) {
          postList.setData({
            filter: { category_id: this.data.categoryId }
          });
        }
      }
    } catch (err) {
      console.debug('onShow 执行出错:', err);
    }
  },

  onPullDownRefresh() {
    const postList = this.selectComponent('#postList');
    if (postList) {
      postList.loadInitialData();
    }

    wx.stopPullDownRefresh();
  },

  onReachBottom() {
    const postList = this.selectComponent('#postList');
    if (postList) {
      postList.loadMore();
    }
  },
  
  // 分类切换
  onTabChange(e) {
    const index = e.currentTarget.dataset.index;
    
    // 如果当前选中的是该分类，再次点击取消选中（显示所有）
    if (index === this.data.categoryId) {
      this.updateState({ 
        categoryId: 0,
        filter: { category_id: 0 }
      });
    } else {
      // 否则选中点击的分类
      this.updateState({ 
        categoryId: index,
        filter: { category_id: index }
      });
    }
    
    // 更新post-list组件筛选条件
    const postList = this.selectComponent('#postList');
    if (postList) {
      postList.setData({
        filter: { category_id: this.data.categoryId }
      });
    }
  },
  
  // post-list组件的重试回调
  onRetry() {
    const postList = this.selectComponent('#postList');
    if (postList) {
      postList.loadInitialData();
    }
  },

  onSearchInput(e) {
    this.setData({
      searchValue: e.detail.value
    });
  },

  handleSearch(e) {
    const value = e.detail.value || this.data.searchValue;
    if (value) {
      this.navigateTo({
        url: `/pages/search/search?keyword=${encodeURIComponent(value)}`
      });
    }
  },

  // 自定义事件处理 - 可以捕获nav-bar组件发出的事件
  onCustomNavEvent(e) {
    const { type, button } = e.detail;
    
    switch (type) {
      case 'notification':
        console.debug('进入通知页面');
        // 默认行为已由nav-bar处理，无需额外代码
        break;
      case 'avatar':
        console.debug('进入个人中心');
        // 默认行为已由nav-bar处理，无需额外代码
        break;
      default:
        break;
    }
  },

  // 处理发帖按钮点击
  onCreatePost() {
    // 使用_checkLogin函数检查登录状态
    this._checkLogin(true).then(isLoggedIn => {
      if (isLoggedIn) {
        // 已登录则跳转到发帖页面
        console.debug('登录状态验证成功，跳转到发帖页面');
        wx.navigateTo({
          url: '/pages/post/post',
          fail: (err) => {
            console.error('跳转到发帖页面失败:', err);
          }
        });
      } else {
        console.debug('登录状态验证失败，需要先登录');
      }
    }).catch(err => {
      console.error('登录检查过程发生错误:', err);
    });
  },

  async checkUnreadNotification() {
    try {
      const result = await this._checkUnreadNotification();
      const hasUnread = result && result.hasUnread;
      
<<<<<<< HEAD
      // 更新通知红点状态，并同时更新navButtons中的hasUnread属性
      const navButtons = this.data.navButtons;
      for (let i = 0; i < navButtons.length; i++) {
        if (navButtons[i].type === "notification") {
          navButtons[i].hasUnread = hasUnread;
          break;
        }
=======
      const res = await notificationApi.status({
        openid
      });

      if (res.code === 200 && res.data) {
        this.setData({
          hasUnreadNotification: res.data.has_unread
        });
        return res.data.has_unread;
>>>>>>> f15758c4
      }
      
      this.updateState({
        hasUnreadNotification: hasUnread,
        navButtons: navButtons
      });
      
      return hasUnread;
    } catch (err) {
      console.debug('检查未读通知出错:', err);
      return false;
    }
  },

  // 刷新帖子状态
  async _refreshPostStatus() {
    try {
      console.debug('开始刷新帖子状态');
      const postList = this.selectComponent('#postList');
      
      if (!postList) {
        console.debug('未找到post-list组件');
        return;
      }
      
      console.debug('post-list组件已找到');
      
      // 直接获取帖子列表
      const posts = postList.data.post;
      console.debug('当前帖子列表:', posts ? posts.length : 0);
      
      if (!posts || posts.length === 0) {
        console.debug('帖子列表为空，不发送状态请求');
        return;
      }
      
      // 获取用户登录状态
      const openid = this.getStorage('openid');
      if (!openid) {
        console.debug('用户未登录，不获取交互状态');
        return;
      }
      
      // 直接调用updatePostsStatus并等待结果
      await postList.updatePostsStatus(posts);
      console.debug('帖子状态刷新完成');
    } catch (err) {
      console.debug('刷新帖子状态发生错误:', err);
    }
  }
});<|MERGE_RESOLUTION|>--- conflicted
+++ resolved
@@ -300,7 +300,6 @@
       const result = await this._checkUnreadNotification();
       const hasUnread = result && result.hasUnread;
       
-<<<<<<< HEAD
       // 更新通知红点状态，并同时更新navButtons中的hasUnread属性
       const navButtons = this.data.navButtons;
       for (let i = 0; i < navButtons.length; i++) {
@@ -308,17 +307,6 @@
           navButtons[i].hasUnread = hasUnread;
           break;
         }
-=======
-      const res = await notificationApi.status({
-        openid
-      });
-
-      if (res.code === 200 && res.data) {
-        this.setData({
-          hasUnreadNotification: res.data.has_unread
-        });
-        return res.data.has_unread;
->>>>>>> f15758c4
       }
       
       this.updateState({
