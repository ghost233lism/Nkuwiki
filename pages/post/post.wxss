--- conflicted
+++ resolved
@@ -138,15 +138,9 @@
   flex-direction: column;
   gap: 16rpx;
 }
-<<<<<<< HEAD
-/* 设置按钮样式 */
-.setting-btn {
-  flex: 1;
-=======
 
 .contact-item {
   width: 100%;
->>>>>>> 8ca743b1
   display: flex;
   align-items: center;
 }
@@ -216,25 +210,9 @@
   color: var(--setting-primary);
 }
 
-<<<<<<< HEAD
-/* 提交按钮 */
-.submit-btn {
-  margin: 0 20rpx;
-  height: 88rpx !important;
-  font-size: 32rpx !important;
-  border-radius: 44rpx !important;
-  background: #5853e8 !important;
-  display: flex;
-  align-items: center;
-  justify-content: center;
-  color: #5860e9 !important;
-  font-weight: 500 !important;
-  box-shadow: 0 6rpx 16rpx rgba(88, 83, 226, 0.2);
-=======
 .setting-text {
   font-size: 28rpx;
   color: #333;
->>>>>>> 8ca743b1
 }
 
 /* ================= 加载状态 ================= */
