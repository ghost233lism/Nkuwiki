--- conflicted
+++ resolved
@@ -89,14 +89,10 @@
   },
 
   async onShow() {
-<<<<<<< HEAD
     // 如果是从外部视图进入（如点击他人头像），则不通过temp_profile_openid改变当前页面
     if (this.data.isFromExternalView) {
       return;
     }
-=======
-    console.debug('个人资料页面 onShow');
->>>>>>> f8dfa024
     
     // 检查是否有从其他页面传入的临时openid
     try {
