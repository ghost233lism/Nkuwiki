--- conflicted
+++ resolved
@@ -11,11 +11,8 @@
     "pages/profile/myPosts/myPosts",
     "pages/profile/feedback/feedback",
     "pages/profile/about/about",
-<<<<<<< HEAD
-    "pages/profile/mylike_fav_comment/mylike_fav_comment"
-=======
+    "pages/profile/mylike_fav_comment/mylike_fav_comment",
     "pages/notification/notification"
->>>>>>> ab9a56b2
   ],
   "window": {
     "backgroundTextStyle": "light",
