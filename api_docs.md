# 南开Wiki API文档

本文档包含南开Wiki平台的所有API接口，主要分为两类：
1. 微信小程序API：提供给微信小程序客户端使用的API
2. Agent智能体API：提供AI聊天和知识检索功能

## 后端API规范

所有接口必须遵循以下规范：

1. **请求方法限制**：只能使用GET和POST请求方法
   - GET：用于幂等操作，使用查询参数，禁止使用路径参数和请求体
   - POST：用于非幂等操作，使用请求体，禁止使用查询参数和路径参数

2. **参数传递方式**：
   - 查询参数：通过URL中的?key=value传递，适用于GET请求
   - 请求体参数：JSON格式，适用于POST请求

3. **路由命名规范**：
   - 所有接口路径使用小写
   - 单词间用短横线-分隔，不使用下划线
   - 例如：`/api/wxapp/notification/mark-read-batch`

4. **响应格式**：统一使用标准JSON响应格式（详见下文）

## 字段命名规范

为保持系统一致性，接口返回和请求中的字段命名遵循以下规范：

1. **统一单数形式**：所有字段使用单数形式命名，例如：
   - `image` 而非 `images`（图片字段）
   - `tag` 而非 `tags`（标签字段）

2. **计数字段特殊规范**：
   - `like_count`（点赞数）
   - `favorite_count`（收藏数）
   - `post_count`（帖子数）
   - `follower_count`（粉丝数）
   - `following_count`（关注数）
   - `comment_count`（评论数）
   - `view_count`（浏览数）

3. **严格命名规范**：所有API接口请求和响应中请使用标准字段名命名。

接口处理过程中会严格遵循上述命名规范，使用非标准字段名可能导致数据处理错误。

## 接口前缀

所有API都有对应的前缀路径：
- 微信小程序API：`/api/wxapp/*`
- Agent智能体API：`/api/agent/*`

如，用户接口的完整路径为 `/api/wxapp/user/profile`


## 后端响应标准格式：
```json
{
  "code": 200,
  "message": "success",
  "data": {
    
  },
  "details": null,
  "timestamp": "2023-01-01 12:00:00"
}
```

响应字段说明：
- `code` - 状态码：200表示成功，4xx表示客户端错误，5xx表示服务器错误
- `message` - 响应消息，成功或错误描述
- `data` - 响应数据，可能是对象、数组或null
- `details` - 额外详情，通常在发生错误时提供更详细的信息
- `timestamp` - 响应时间戳

## 错误响应格式：

```json
{
  "code": 400,
  "message": "请求参数错误",
  "data": null,
  "details": {
    "message": "openid字段为必填项"
  },
  "timestamp": "2023-01-01 12:00:00"
}
```

常见错误响应示例：

1. **参数缺失错误**：
```json
{
  "code": 400,
  "message": "请求参数错误",
  "data": null,
  "details": {
    "message": "缺少必填参数: openid"
  },
  "timestamp": "2023-01-01 12:00:00"
}
```

2. **参数格式错误**：
```json
{
  "code": 400,
  "message": "请求参数错误",
  "data": null,
  "details": {
    "message": "参数格式错误: post_id 必须是整数"
  },
  "timestamp": "2023-01-01 12:00:00"
}
```

3. **资源不存在错误**：
```json
{
  "code": 404,
  "message": "资源不存在",
  "data": null,
  "details": {
    "message": "找不到ID为123的帖子"
  },
  "timestamp": "2023-01-01 12:00:00"
}
```

4. **权限错误**：
```json
{
  "code": 403,
  "message": "权限不足",
  "data": null,
  "details": {
    "message": "您没有权限执行此操作"
  },
  "timestamp": "2023-01-01 12:00:00"
}
```

5. **服务器错误**：
```json
{
  "code": 500,
  "message": "服务器内部错误",
  "data": null,
  "details": {
    "message": "服务器处理请求时出现错误"
  },
  "timestamp": "2023-01-01 12:00:00"
}
```

## 参数类型说明

API接口的参数类型规范如下：

1. **ID类型参数**：
   - `post_id`、`comment_id`、`notification_id` 等ID参数必须是**整数类型**
   - `openid`、`unionid` 等用户标识必须是**字符串类型**

2. **布尔类型参数**：
   - 使用 `true`/`false` 表示，如 `is_read`

3. **日期时间类型参数**：
   - 使用 ISO 8601 格式：`YYYY-MM-DD HH:MM:SS`
   - 或简化的日期格式：`YYYY-MM-DD`

请严格按照上述类型规范传递参数，否则可能导致请求失败。

## 一、用户接口

### 1.1 同步用户信息

**接口**：`POST /api/wxapp/user/sync`  
**描述**：同步用户信息，如果用户不存在则创建新用户，存在则返回用户信息  
**请求体**：

```json
{
  "openid": "微信用户唯一标识",         // 必填，微信小程序用户唯一标识
  "unionid": "微信开放平台唯一标识",    // 可选，微信开放平台唯一标识
  "nickname": "用户昵称",             // 可选，用户昵称（如不提供则自动生成默认昵称）
  "avatar": "头像URL",                // 可选，头像URL（若为空则使用默认头像）
  "gender": 1,                        // 可选，性别：0-未知, 1-男, 2-女
  "bio": "个人简介",                   // 可选，个人简介
  "country": "国家",                   // 可选，国家
  "province": "省份",                  // 可选，省份
  "city": "城市",                      // 可选，城市
  "language": "语言",                  // 可选，语言
  "birthday": "2004-06-28",           // 可选，生日
  "wechatId": "微信号",                // 可选，微信号
  "qqId": "QQ号",                      // 可选，QQ号
  "extra": {                          // 可选，扩展字段
    "school": "南开大学"
  }
}
```

**响应**：
1. **已有用户返回**：包含完整用户信息，`details`字段包含`"message": "用户已存在"`
```json
{
  "code": 200,
  "message": "success",
  "data": {
    "id": 1,
    "openid": "微信用户唯一标识",
    "unionid": "微信开放平台唯一标识",
    "nickname": "用户昵称",
    "avatar": "头像URL（如果为空，会自动设置为默认头像）",
    "gender": 1,
    "bio": "个人简介",
    "country": "国家",
    "province": "省份",
    "city": "城市",
    "language": "语言",
    "birthday": "2004-06-28",
    "wechatId": "微信号",
    "qqId": "QQ号",
    "token_count": 100,
    "like_count": 10,
    "favorite_count": 5,
    "post_count": 8,
    "follower_count": 20,
    "follow_count": 15,
    "create_time": "2023-01-01 12:00:00",
    "update_time": "2023-01-01 12:00:00",
    "last_login": "2023-01-01 12:00:00",
    "platform": "wxapp",
    "status": 1,
    "is_deleted": 0,
    "extra": {"school": "南开大学"}
  },
  "details": {"message": "用户已存在"},
  "timestamp": "2023-01-01 12:00:00"
}
```

2. **新用户返回**：包含新创建的用户信息，`details`字段包含`"message": "新用户创建成功"`
```json
{
  "code": 200,
  "message": "success",
  "data": {
    "id": 10002,
    "openid": "微信用户唯一标识",
    "unionid": null,
    "nickname": "用户_ABCDEF（自动生成的默认昵称）",
    "avatar": "cloud://nkuwiki-xxxx/default/default-avatar.png（默认头像URL）",
    "gender": 0,
    "bio": null,
    "country": null,
    "province": null,
    "city": null,
    "language": null,
    "birthday": null,
    "wechatId": null,
    "qqId": null,
    "token_count": 0,
    "like_count": 0,
    "favorite_count": 0,
    "post_count": 0,
    "follower_count": 0,
    "follow_count": 0,
    "create_time": "2023-01-01 12:00:00",
    "update_time": "2023-01-01 12:00:00",
    "last_login": "2023-01-01 12:00:00",
    "platform": "wxapp",
    "status": 1,
    "is_deleted": 0,
    "extra": null
  },
  "details": {"message": "新用户创建成功"},
  "timestamp": "2023-01-01 12:00:00"
}
```

### 1.2 获取用户信息

**接口**：`GET /api/wxapp/user/profile`  
**描述**：获取指定用户的信息，如果传入的是当前登录用户的openid，则返回当前用户信息  
**参数**：
- `openid` - 查询参数，用户openid（必填）

**响应**：

```json
{
  "code": 200,
  "message": "success",
  "data": {
    "id": 1,
    "openid": "微信用户唯一标识",
    "unionid": "微信开放平台唯一标识",
    "nickname": "用户昵称",
    "avatar": "头像URL",
    "gender": 0,
    "bio": "个人简介",
    "country": "国家",
    "province": "省份",
    "city": "城市",
    "language": "语言",
    "birthday": "2004-06-28",
    "wechatId": "微信号",
    "qqId": "QQ号",
    "token_count": 0,
    "like_count": 0,
    "favorite_count": 0,
    "post_count": 0,
    "follower_count": 0,
    "follow_count": 0,
    "create_time": "2023-01-01 12:00:00",
    "update_time": "2023-01-01 12:00:00",
    "last_login": "2023-01-01 12:00:00",
    "platform": "wxapp",
    "status": 1,
    "is_deleted": 0,
    "extra": {}
  },
  "details": null,
  "timestamp": "2023-01-01 12:00:00"
}
```

### 1.3 查询用户列表

**接口**：`GET /api/wxapp/user/list`  
**描述**：获取用户列表  
**参数**：
- `limit` - 查询参数，返回记录数量限制，默认10，最大100
- `offset` - 查询参数，分页偏移量，默认0

**响应**：

```json
{
  "code": 200,
  "message": "success",
  "data": {
    "data": [
      {
        "id": 1,
        "openid": "微信用户唯一标识",
        "unionid": "微信开放平台唯一标识",
        "nickname": "用户昵称",
        "avatar": "头像URL",
        "gender": 0,
        "bio": "个人简介",
        "country": "国家",
        "province": "省份",
        "city": "城市",
        "language": "语言",
        "birthday": "2004-06-28",
        "wechatId": "微信号",
        "qqId": "QQ号",
        "token_count": 0,
        "like_count": 0,
        "favorite_count": 0,
        "post_count": 0,
        "follower_count": 0,
        "follow_count": 0,
        "create_time": "2023-01-01 12:00:00",
        "update_time": "2023-01-01 12:00:00",
        "last_login": "2023-01-01 12:00:00",
        "platform": "wxapp",
        "status": 1,
        "is_deleted": 0,
        "extra": {}
      }
    ],
    "pagination": {
      "total": 100,
      "limit": 10,
      "offset": 0
    }
  },
  "details": {
    "message": "获取用户列表成功"
  },
  "timestamp": "2023-01-01 12:00:00"
}
```

### 1.4 更新用户信息

**接口**：`POST /api/wxapp/user/update`  
**描述**：更新用户信息  
**请求体**：

```json
{
  "openid": "微信用户唯一标识",         // 必填，用户openid
  "nickname": "新昵称",              // 可选，用户昵称
  "avatar": "新头像URL",              // 可选，头像URL（若为空则使用默认头像）
  "gender": 1,                        // 可选，性别：0-未知, 1-男, 2-女
  "bio": "新个人简介",                // 可选，个人简介
  "country": "新国家",                // 可选，国家
  "province": "新省份",               // 可选，省份
  "city": "新城市",                   // 可选，城市
  "language": "新语言",               // 可选，语言
  "birthday": "2004-06-28",           // 可选，生日
  "wechatId": "微信号",               // 可选，微信号
  "qqId": "QQ号",                     // 可选，QQ号
  "status": 1,                        // 可选，用户状态：1-正常, 0-禁用
  "extra": {                          // 可选，扩展字段
    "school": "南开大学",
    "major": "计算机科学与技术"
  }
}
```

**响应**：

```json
{
  "code": 200,
  "message": "success",
  "data": {
    "id": 1,
    "openid": "微信用户唯一标识",
    "unionid": "微信开放平台唯一标识",
    "nickname": "新昵称",
    "avatar": "新头像URL",
    "gender": 1,
    "bio": "新个人简介",
    "country": "新国家",
    "province": "新省份",
    "city": "新城市",
    "language": "新语言",
    "birthday": "2004-06-28",
    "wechatId": "微信号",
    "qqId": "QQ号",
    "token_count": 100,
    "like_count": 10,
    "favorite_count": 5,
    "post_count": 8,
    "follower_count": 20,
    "follow_count": 15,
    "create_time": "2023-01-01 12:00:00",
    "update_time": "2023-01-02 14:30:00",
    "last_login": "2023-01-01 12:00:00",
    "platform": "wxapp",
    "status": 1,
    "is_deleted": 0,
    "extra": {
      "school": "南开大学",
      "major": "计算机科学与技术"
    }
  },
  "details": {
    "message": "用户信息更新成功"
  },
  "timestamp": "2023-01-01 12:00:00"
}
```

### 1.5 获取用户关注统计

**接口**：`GET /api/wxapp/user/follow-stats`  
**描述**：获取用户的关注数量和粉丝数量  
**参数**：
- `openid` - 查询参数，用户openid（必填）

**响应**：

```json
{
  "code": 200,
  "message": "success",
  "data": {
    "follow_count": 10,
    "follower_count": 20
  },
  "details": null,
  "timestamp": "2023-01-01 12:00:00"
}
```

### 1.6 关注用户

**接口**：`POST /api/wxapp/user/follow`  
**描述**：将当前用户设为目标用户的粉丝  
**请求体**：
- `follower_id` - 关注者的openid（必填）
- `followed_id` - 被关注者的openid（必填）

**响应**：

```json
{
  "code": 200,
  "message": "success",
  "data": {
    "status": "success",
    "follow_count": 11,
    "follower_count": 21,
    "is_following": true
  },
  "details": null,
  "timestamp": "2023-01-01 12:00:00"
}
```

### 1.7 取消关注用户

**接口**：`POST /api/wxapp/user/unfollow`  
**描述**：将当前用户从目标用户的粉丝列表中移除  
**请求体**：
- `follower_id` - 关注者的openid（必填）
- `followed_id` - 被关注者的openid（必填）

**响应**：

```json
{
  "code": 200,
  "message": "success",
  "data": {
    "status": "success",
    "follow_count": 10,
    "follower_count": 20,
    "is_following": false
  },
  "details": null,
  "timestamp": "2023-01-01 12:00:00"
}
```

### 1.8 检查关注状态

**接口**：`GET /api/wxapp/user/check-follow`  
**描述**：检查用户是否已关注某用户  
**参数**：
- `follower_id` - 查询参数，关注者的openid（必填）
- `followed_id` - 查询参数，被关注者的openid（必填）

**响应**：

```json
{
  "code": 200,
  "message": "success",
  "data": {
    "is_following": true
  },
  "details": null,
  "timestamp": "2023-01-01 12:00:00"
}
```

### 1.9 获取用户关注列表

**接口**：`GET /api/wxapp/user/followings`  
**描述**：获取用户关注的所有用户  
**参数**：
- `openid` - 查询参数，用户openid（必填）
- `limit` - 查询参数，返回记录数量限制，默认20，最大100
- `offset` - 查询参数，分页偏移量，默认0

**响应**：

```json
{
  "code": 200,
  "message": "success",
  "data": {
    "data": [
      {
        "id": 2,
        "openid": "被关注用户的openid",
        "unionid": "微信开放平台唯一标识",
        "nickname": "用户昵称",
        "avatar": "头像URL",
        "gender": 1,
        "bio": "个人简介",
        "country": "国家",
        "province": "省份",
        "city": "城市",
        "language": "语言",
        "birthday": "2004-06-28",
        "wechatId": "微信号",
        "qqId": "QQ号",
        "token_count": 0,
        "like_count": 0,
        "favorite_count": 0,
        "post_count": 0,
        "follower_count": 0,
        "follow_count": 0,
        "create_time": "2023-01-01 12:00:00",
        "update_time": "2023-01-01 12:00:00",
        "last_login": "2023-01-01 12:00:00",
        "platform": "wxapp",
        "status": 1,
        "is_deleted": 0,
        "extra": {}
      }
    ],
    "pagination": {
      "total": 50,
      "limit": 20,
      "offset": 0
    }
  },
  "details": null,
  "timestamp": "2023-01-01 12:00:00"
}
```

### 1.10 获取用户粉丝列表

**接口**：`GET /api/wxapp/user/followers`  
**描述**：获取关注该用户的所有用户  
**参数**：
- `openid` - 查询参数，用户openid（必填）
- `limit` - 查询参数，返回记录数量限制，默认20，最大100
- `offset` - 查询参数，分页偏移量，默认0

**响应**：

```json
{
  "code": 200,
  "message": "success",
  "data": {
    "data": [
      {
        "id": 3,
        "openid": "粉丝用户的openid",
        "unionid": "微信开放平台唯一标识",
        "nickname": "粉丝昵称",
        "avatar": "头像URL",
        "gender": 2,
        "bio": "个人简介",
        "country": "国家",
        "province": "省份",
        "city": "城市",
        "language": "语言",
        "birthday": "2004-06-28",
        "wechatId": "微信号",
        "qqId": "QQ号",
        "token_count": 0,
        "like_count": 0,
        "favorite_count": 0,
        "post_count": 0,
        "follower_count": 2,
        "follow_count": 15,
        "create_time": "2023-01-01 12:00:00",
        "update_time": "2023-01-01 12:00:00",
        "last_login": "2023-01-01 12:00:00",
        "platform": "wxapp",
        "status": 1,
        "is_deleted": 0,
        "extra": {}
      }
    ],
    "pagination": {
      "total": 20,
      "limit": 20,
      "offset": 0
    }
  },
  "details": null,
  "timestamp": "2023-01-01 12:00:00"
}
```

### 1.11 获取用户令牌

**接口**：`GET /api/wxapp/user/token`  
**描述**：获取用户的访问令牌  
**参数**：
- `openid` - 查询参数，用户openid（必填）

**响应**：

```json
{
  "code": 200,
  "message": "success",
  "data": {
    "token": "xxxxxxxxxxxxxxxxxxxxxxxxxxxxxxxx",
    "expires_at": "2023-01-02 12:00:00"
  },
  "details": null,
  "timestamp": "2023-01-01 12:00:00"
}
```

## 二、帖子接口

### 2.1 创建帖子

**接口**：`POST /api/wxapp/post`  
**描述**：创建新帖子，成功后会增加用户的发帖计数(post_count)  
**请求体**：

```json
{
  "openid": "发布用户openid", // 必填
  "title": "帖子标题", // 必填
  "content": "帖子内容", // 必填
  "images": ["图片URL1", "图片URL2"], // 可选
  "tags": ["标签1", "标签2"], // 可选
  "category_id": 1, // 可选，默认为0
  "location": { // 可选
    "latitude": 39.12345,
    "longitude": 116.12345,
    "name": "位置名称",
    "address": "详细地址"
  },
  "nickname": "用户昵称", // 可选，如不提供则从用户表获取
  "avatar": "用户头像URL" // 可选，如不提供则从用户表获取
}
```

**响应**：

```json
{
  "code": 200,
  "message": "success",
  "data": {
    "id": 1,
    "openid": "发布用户openid",
    "title": "帖子标题",
    "content": "帖子内容",
    "image": ["图片URL1", "图片URL2"],
    "tag": ["标签1", "标签2"],
    "category_id": 1,
    "location": {
      "latitude": 39.12345,
      "longitude": 116.12345,
      "name": "位置名称",
      "address": "详细地址"
    },
    "nickname": "用户昵称",
    "avatar": "用户头像URL",
    "view_count": 0,
    "like_count": 0,
    "comment_count": 0,
    "favorite_count": 0,
    "liked_users": [],
    "favorite_users": [],
    "create_time": "2023-01-01 12:00:00",
    "update_time": "2023-01-01 12:00:00",
    "status": 1,
    "platform": "wxapp",
    "is_deleted": 0,
    "post_count": 1
  },
  "details": null,
  "timestamp": "2023-01-01 12:00:00"
}
```

### 2.2 获取帖子详情

**接口**：`GET /api/wxapp/post/detail`  
**描述**：获取帖子详细信息  
**参数**：
- `post_id` - 查询参数，帖子ID（必填，整数类型）

**响应**：

```json
{
  "code": 200,
  "message": "success",
  "data": {
    "id": 1,
    "openid": "发布用户openid",
    "title": "帖子标题",
    "content": "帖子内容",
    "image": ["图片URL1", "图片URL2"],
    "tag": ["标签1", "标签2"],
    "category_id": 1,
    "location": "位置信息",
    "nickname": "用户昵称",
    "avatar": "用户头像URL",
    "view_count": 1,
    "like_count": 0,
    "comment_count": 0,
    "favorite_count": 0,
    "liked_users": [],
    "favorite_users": [],
    "create_time": "2023-01-01 12:00:00",
    "update_time": "2023-01-01 12:00:00",
    "status": 1,             // 帖子状态：1-正常，0-禁用
    "platform": "wxapp",
    "is_deleted": 0,
    "post_count": 1
  },
  "details": null,
  "timestamp": "2023-01-01 12:00:00"
}
```

### 2.3 查询帖子列表

**接口**：`GET /api/wxapp/post/list`  
**描述**：获取帖子列表  
**参数**：
- `page` - 查询参数，页码，默认1
- `limit` - 查询参数，每页数量，默认10，最大100
- `category_id` - 查询参数，按分类ID筛选，可选
- `tag` - 查询参数，按标签筛选，可选
- `status` - 查询参数，帖子状态筛选，1-正常，0-禁用，默认1
- `order_by` - 查询参数，排序方式，默认"update_time DESC"

**响应**：

```json
{
  "code": 200,
  "message": "success",
  "data": [
    {
      "id": 1,              // 帖子ID，主键
      "openid": "发布用户openid",
      "nickname": "用户昵称",
      "avatar": "用户头像URL",
      "bio": "用户个人简介",
      "bio": "用户个人简介",
      "category_id": 1,
      "title": "帖子标题",
      "content": "帖子内容",
      "image": ["图片URL1", "图片URL2"],
      "tag": ["标签1", "标签2"],
      "view_count": 10,
      "like_count": 5,
      "comment_count": 3,
      "collect_count": 0,
      "status": 1,          // 帖子状态：1-正常，0-禁用
      "is_deleted": 0,      // 是否删除：0-未删除，1-已删除
<<<<<<< HEAD
      "location": {"latitude": 39.12345, "longitude": 116.12345, "name": "位置名称"},
=======
>>>>>>> dd0bee7e
      "platform": "wxapp",   // 发布平台
      "create_time": "2023-01-01T12:00:00",
      "update_time": "2023-01-01T12:00:00"
    }
  ],
  "details": {
    "message": "查询帖子列表成功"
  },
  "timestamp": "2023-01-01T12:00:00",
  "pagination": {
    "total": 100,
    "page": 1,
    "page_size": 10,
    "total_pages": 10
  }
}
```

**响应字段说明**：

| 字段 | 类型 | 描述 |
|------|------|------|
| [post_id] | object | 以帖子ID为key的状态对象 |
| exist | boolean | 帖子是否存在 |
| is_liked | boolean | 当前用户是否点赞 |
| is_favorited | boolean | 当前用户是否收藏 |
| is_author | boolean | 当前用户是否是作者 |
| is_following | boolean | 当前用户是否关注了帖子作者 |
| like_count | integer | 帖子点赞总数 |
| favorite_count | integer | 帖子收藏总数 |
| comment_count | integer | 帖子评论总数 |
| view_count | integer | 帖子浏览总数 |

### 2.4 更新帖子

**接口**：`POST /api/wxapp/post/update`  
**描述**：更新帖子信息  
**请求体**：

```json
{
  "post_id": 1, // 必填，整数类型
  "openid": "发帖用户openid", // 必填
  "content": "更新后的内容", // 可选，帖子内容
  "title": "更新后的标题", // 可选，帖子标题
  "category_id": 2, // 可选，整数类型，分类ID
  "image": ["图片URL1","图片URL2"], // 可选，图片URL数组
  "tag": ["标签1","标签2"] // 可选，标签数组
}
```

**响应**：

```json
{
  "code": 200,
  "message": "success",
  "data": {
    "id": 1,
    "openid": "发布用户openid",
    "title": "新标题",
    "content": "新内容",
    "image": ["新图片URL1", "新图片URL2"],
    "tag": ["新标签1", "新标签2"],
    "category_id": 2,
    "location": {
      "latitude": 39.12345,
      "longitude": 116.12345,
      "name": "位置名称",
      "address": "详细地址"
    },
    "nickname": "用户昵称", 
    "avatar": "用户头像URL",
    "view_count": 10,
    "like_count": 5,
    "comment_count": 3,
    "favorite_count": 0,
    "liked_users": ["用户openid1", "用户openid2", "用户openid3", "用户openid4", "用户openid5"],
    "favorite_users": [],
    "create_time": "2023-01-01 12:00:00",
    "update_time": "2023-01-01 13:00:00",
    "status": 1,
    "platform": "wxapp",
    "is_deleted": 0,
    "post_count": 1
  },
  "details": null,
  "timestamp": "2023-01-01 13:00:00"
}
```

### 2.5 删除帖子

**接口**：`DELETE /api/wxapp/post/delete`  
**描述**：删除帖子（标记删除）  
**参数**：
- `post_id` - 查询参数，帖子ID（必填，整数类型）
- `openid` - 查询参数，用户openid（必填，用于验证操作权限）

**响应**：

```json
{
  "code": 200,
  "message": "success",
  "data": {
    "success": true,
    "message": "帖子已删除"
  },
  "details": null,
  "timestamp": "2023-01-01 12:00:00"
}
```

### 2.6 点赞帖子

**接口**：`POST /api/wxapp/post/like`  
**描述**：点赞帖子或取消点赞（如果已点赞）  
**请求体**：

```json
{
  "post_id": 1, // 必填，整数类型
  "openid": "点赞用户的openid" // 必填
}
```

**响应**：

```json
{
  "code": 200,
  "message": "success",
  "details": {
    "like_count": 6,
    "message": "点赞成功"
  },
  "data": null,
  "timestamp": "2023-01-01 12:00:00"
}
```

**错误响应**：当已经点赞过该帖子时

```json
{
  "code": 400,
  "message": "Bad request",
  "data": null,
  "details": {
    "message": "已经点赞，请勿重复点赞"
  },
  "timestamp": "2023-01-01 12:00:00"
}
```

### 2.7 取消点赞帖子

**接口**：`POST /api/wxapp/post/unlike`  
**描述**：取消对帖子的点赞  
**请求体**：
```json
{
  "post_id": 1,
  "openid": "用户openid"
}
```

**响应**：

```json
{
  "code": 200,
  "message": "success",
  "data": {
    "success": true,
    "like_count": 5,
    "is_liked": false
  },
  "details": {
    "message": "取消点赞成功"
  },
  "timestamp": "2023-01-01 12:00:00"
}
```

**错误响应**：当未点赞该帖子时

```json
{
  "code": 400,
  "message": "Bad request",
  "data": null,
  "details": {
    "message": "未点赞，无法取消点赞"
  },
  "timestamp": "2023-01-01 12:00:00"
}
```

### 2.8 收藏帖子

**接口**：`POST /api/wxapp/post/favorite`  
**描述**：收藏帖子或取消收藏（如果已收藏）  
**请求体**：

```json
{
  "post_id": 1, // 必填，整数类型
  "openid": "收藏用户的openid" // 必填
}
```

**响应**：

```json
{
  "code": 200,
  "message": "success",
  "details": {
    "favorite_count": 3,
    "is_favorited": true
  },
  "data": null,
  "timestamp": "2023-01-01 12:00:00"
}
```

### 2.9 取消收藏帖子

**接口**：`POST /api/wxapp/post/unfavorite`  
**描述**：取消收藏帖子  
**请求体**：
```json
{
  "post_id": 1,
  "openid": "用户openid"
}
```

**响应**：

```json
{
  "code": 200,
  "message": "success",
  "data": {
    "success": true,
    "favorite_count": 2,
    "is_favorited": false
  },
  "details": {
    "message": "取消收藏成功"
  },
  "timestamp": "2023-01-01 12:00:00"
}
```

### 4.5 获取帖子互动状态

**接口**：`GET /api/wxapp/post/status`  
**描述**：获取用户与帖子的交互状态（是否点赞、收藏等）  
**参数**：
- `post_id` - 查询参数，帖子ID（必填）
- `openid` - 查询参数，用户openid（必填）

**响应**：

```json
{
  "code": 200,
  "message": "success",
  "data": {
    "is_liked": true,
    "is_favorited": false,
    "like_count": 5,
    "favorite_count": 2,
    "comment_count": 10
  },
  "details": null,
  "timestamp": "2023-01-01 12:00:00"
}
```

## 三、评论接口

### 3.1 创建评论

**接口**：`POST /api/wxapp/comment`  
**描述**：创建新评论  
**请求体**：

```json
{
  "openid": "评论用户openid", // 必填
  "post_id": 1, // 必填，整数类型
  "content": "评论内容", // 必填
  "parent_id": null, // 可选，父评论ID，整数类型
  "nickname": "用户昵称", // 可选，如不提供则从用户表获取
  "avatar": "用户头像URL", // 可选，如不提供则从用户表获取
  "image": [] // 可选，评论图片
}
```

**响应**：

```json
{
  "code": 200,
  "message": "success",
  "data": null,
  "details": {
    "comment_id": 1,
    "message": "评论创建成功"
  },
  "timestamp": "2023-01-01 12:00:00"
}
```

### 3.2 获取评论详情

**接口**：`GET /api/wxapp/comment/detail`  
**描述**：获取指定评论的详情  
**参数**：
- `comment_id` - 查询参数，评论ID（必填，整数类型）

**响应**：

```json
{
  "code": 200,
  "message": "success",
  "data": {
    "id": 1,
    "openid": "评论用户openid",
    "post_id": 1,
    "content": "评论内容",
    "parent_id": null,
    "nickname": "用户昵称",
    "avatar": "用户头像URL",
    "image": [],
    "like_count": 0,
    "liked_users": [],
    "reply_count": 0,
    "reply_preview": [],
    "create_time": "2023-01-01 12:00:00",
    "update_time": "2023-01-01 12:00:00",
    "status": 1,
    "is_deleted": 0
  },
  "details": null,
  "timestamp": "2023-01-01 12:00:00"
}
```

### 3.3 获取帖子评论列表

**接口**：`GET /api/wxapp/comment/list`  
**描述**：获取指定帖子的评论列表  
**参数**：
- `post_id` - 查询参数，帖子ID（必填，整数类型）
- `parent_id` - 查询参数，父评论ID，可选（整数类型，为null时获取一级评论）
- `limit` - 查询参数，返回记录数量限制，默认20，最大100
- `offset` - 查询参数，分页偏移量，默认0
- `openid` - 查询参数，用户openid，可选（用于查询点赞状态）

**响应**：

```json
{
  "code": 200,
  "message": "success",
  "data": [
    {
      "id": 2,
      "post_id": 3,
      "parent_id": null,
      "openid": "用户openid",
      "nickname": "用户昵称",
      "avatar": "头像URL",
      "content": "评论内容",
      "image": null,
      "like_count": 0,
      "reply_count": 0,
      "status": 1,
      "is_deleted": 0,
      "create_time": "2025-03-31T22:40:21",
      "update_time": "2025-03-31T22:40:21",
      "liked": false,
      "reply_preview": []
    }
  ],
  "details": null,
  "timestamp": "2025-03-31T23:02:27.686667",
  "pagination": {
    "total": 2,
    "limit": 20,
    "offset": 0,
    "has_more": false
  }
}
```

### 3.4 删除评论

**接口**：`POST /api/wxapp/comment/delete`  
**描述**：删除评论（标记删除）  
**请求体**：

```json
{
  "comment_id": 1, // 必填，评论ID，整数类型
  "openid": "评论用户openid" // 必填，用于验证操作权限
}
```

**响应**：

```json
{
  "code": 200,
  "message": "success",
  "data": null,
  "details": {
    "message": "评论删除成功"
  },
  "timestamp": "2023-01-01 12:00:00"
}
```

### 3.5 点赞评论

**接口**：`POST /api/wxapp/comment/like`  
**描述**：点赞评论或取消点赞（如果已点赞）  
**请求体**：

```json
{
  "comment_id": 1, // 必填，评论ID，整数类型
  "openid": "点赞用户的openid" // 必填
}
```

**响应**：

```json
{
  "code": 200,
  "message": "success",
  "data": null,
  "details": {
    "like_count": 4,
    "message": "点赞成功"
  },
  "timestamp": "2023-01-01 12:00:00"
}
```

## 四、通知接口

南开Wiki平台中的通知系统负责处理用户交互（点赞、评论、关注等）触发的通知。

### 4.1 获取通知列表

**接口**：`GET /api/wxapp/notification/list`  
**描述**：获取用户的通知列表  
**参数**：
- `openid` - 查询参数，用户openid（必填，可以使用receiver代替）
- `type` - 查询参数，通知类型：如comment-评论, like-点赞, follow-关注等（可选）
- `is_read` - 查询参数，是否已读：true/false（可选）
- `limit` - 查询参数，返回记录数量限制，默认20
- `offset` - 查询参数，分页偏移量，默认0

**响应**：

```json
{
  "code": 200,
  "message": "success",
  "data": {
    "data": [
      {
        "id": 1,
        "sender": {"openid": "发送者openid"},
        "receiver": "接收者用户openid",
        "title": "收到新评论",
        "content": "用户评论了你的帖子「帖子标题」",
        "type": "comment",
        "is_read": false,
        "target_id": "123",
        "target_type": "comment",
        "create_time": "2023-01-01 12:00:00",
        "update_time": "2023-01-01 12:00:00",
        "status": 1
      }
    ],
    "pagination": {
      "total": 20,
      "limit": 20,
      "offset": 0
    }
  },
  "details": {
    "message": "获取用户通知列表成功"
  },
  "timestamp": "2023-01-01 12:00:00"
}
```

### 4.2 获取通知详情

**接口**：`GET /api/wxapp/notification/detail`  
**描述**：获取通知详情  
**参数**：
- `notification_id` - 查询参数，通知ID（必填，整数类型）

**响应**：

```json
{
  "code": 200,
  "message": "success",
  "data": {
    "id": 1,
    "sender": {"openid": "发送者openid"},
    "receiver": "接收者用户openid",
    "title": "收到新评论",
    "content": "用户评论了你的帖子「帖子标题」",
    "type": "comment",
    "is_read": false,
    "target_id": "123",
    "target_type": "comment",
    "create_time": "2023-01-01 12:00:00",
    "update_time": "2023-01-01 12:00:00",
    "status": 1
  },
  "details": {
    "message": "获取通知详情成功"
  },
  "timestamp": "2023-01-01 12:00:00"
}
```

### 4.3 获取未读通知数量

**接口**：`GET /api/wxapp/notification/count`  
**描述**：获取用户未读通知数量  
**参数**：
- `openid` - 查询参数，用户openid（必填）
- `type` - 查询参数，通知类型：如comment-评论, like-点赞, follow-关注等（可选）

**响应**：

```json
{
  "code": 200,
  "message": "success",
  "data": {
    "count": 5
  },
  "details": {
    "message": "获取未读通知数量成功"
  },
  "timestamp": "2023-01-01 12:00:00"
}
```

### 4.4 标记通知已读

**接口**：`POST /api/wxapp/notification/mark-read`  
**描述**：标记单个通知为已读  
**请求体**：

```json
{
  "notification_id": "123",
  "openid": "用户openid"
}
```

**响应**：

```json
{
  "code": 200,
  "message": "success",
  "data": null,
  "details": {
    "message": "标记已读成功"
  },
  "timestamp": "2023-01-01 12:00:00"
}
```

### 4.5 批量标记通知已读

**接口**：`POST /api/wxapp/notification/mark-read-batch`  
**描述**：批量标记通知为已读  
**说明**：只能标记属于自己（openid）的通知为已读，否则会返回403权限错误  
**请求体**：

```json
{
  "openid": "用户openid",
  "notification_ids": [1, 2, 3]
}
```

**请求参数说明**：
- `openid` - 字符串，必填，用户的openid（可以使用receiver代替）
- `notification_ids` - 整数数组，必填，要标记为已读的通知ID列表

**响应**：

```json
{
  "code": 200,
  "message": "success",
  "data": null,
  "details": {
    "message": "成功标记 3 条通知为已读"
  },
  "timestamp": "2023-01-01 12:00:00"
}
```

**错误响应**：

```json
{
  "code": 403,
  "message": "Permission denied",
  "data": null,
  "details": {
    "message": "无权限操作此通知"
  },
  "timestamp": "2023-01-01 12:00:00"
}
```

### 4.6 删除通知

**接口**：`POST /api/wxapp/notification/delete`  
**描述**：删除通知  
**请求体**：

```json
{
  "notification_id": "123",
  "openid": "用户openid"
}
```

**请求参数说明**：
- `notification_id` - 字符串，必填，通知ID
- `openid` - 字符串，必填，用户的openid（可以使用receiver代替）

**响应**：

```json
{
  "code": 200,
  "message": "success",
  "data": null,
  "details": {
    "message": "删除通知成功"
  },
  "timestamp": "2023-01-01 12:00:00"
}
```

### 4.7 通知触发机制

系统会在以下情况自动触发通知：

1. **评论通知**：
   - 当用户A评论用户B的帖子时，用户B会收到评论通知
   - 当用户A回复用户B的评论时，用户B会收到回复通知

2. **点赞通知**：
   - 当用户A点赞用户B的帖子时，用户B会收到点赞通知
   - 当用户A点赞用户B的评论时，用户B会收到点赞通知

3. **关注通知**：
   - 当用户A关注用户B时，用户B会收到关注通知

4. **收藏通知**：
   - 当用户A收藏用户B的帖子时，用户B会收到收藏通知

### 4.8 通知数据结构

通知记录包含以下字段：

| 字段 | 类型 | 描述 |
| --- | --- | --- |
| id | int | 通知ID |
| openid | string | 接收通知的用户ID |
| title | string | 通知标题 |
| content | string | 通知内容 |
| type | string | 通知类型(comment/like/follow/favorite) |
| is_read | boolean | 是否已读 |
| sender | object | 发送者信息，包含openid |
| target_id | string | 目标ID (帖子ID、评论ID等) |
| target_type | string | 目标类型 (post/comment/user等) |
| create_time | datetime | 创建时间 |
| update_time | datetime | 更新时间 |
| status | int | 状态：1-正常, 0-禁用 |

## 五、反馈接口

反馈系统用于收集用户反馈、建议和问题报告。

### 5.1 提交反馈

**接口**：`POST /api/wxapp/feedback`  
**描述**：提交意见反馈  
**请求体**：

```json
{
  "openid": "用户openid",
  "content": "反馈内容",
  "type": "suggestion",
  "contact": "联系方式",
  "device_info": {
    "system": "iOS 14.7.1",
    "model": "iPhone 12",
    "platform": "ios",
    "brand": "Apple"
  }
}
```

**请求参数说明**：
- `openid` - 字符串，必填，用户的openid
- `content` - 字符串，必填，反馈内容
- `type` - 字符串，可选，反馈类型：suggestion-建议，bug-问题报告，question-咨询，other-其他
- `contact` - 字符串，可选，联系方式
- `device_info` - 对象，可选，设备信息

**响应**：

```json
{
  "code": 200,
  "message": "success",
  "data": {
    "id": 1,
    "openid": "用户openid",
    "content": "反馈内容",
    "type": "suggestion",
    "contact": "联系方式",
    "device_info": {
      "system": "iOS 14.7.1",
      "model": "iPhone 12",
      "platform": "ios",
      "brand": "Apple"
    },
    "status": 1,
    "create_time": "2023-01-01 12:00:00",
    "update_time": "2023-01-01 12:00:00"
  },
  "details": {
    "message": "提交反馈成功"
  },
  "timestamp": "2023-01-01 12:00:00"
}
```

### 5.2 获取反馈列表

**接口**：`GET /api/wxapp/feedback/list`  
**描述**：获取用户的反馈列表  
**参数**：
- `openid` - 查询参数，用户openid（必填）
- `limit` - 查询参数，每页数量，默认10
- `offset` - 查询参数，偏移量，默认0

**响应**：

```json
{
  "code": 200,
  "message": "success",
  "data": {
    "data": [
      {
        "id": 1,
        "openid": "用户openid",
        "content": "反馈内容",
        "type": "suggestion",
        "contact": "联系方式",
        "device_info": {
          "system": "iOS 14.7.1",
          "model": "iPhone 12",
          "platform": "ios",
          "brand": "Apple"
        },
        "status": 1,
        "admin_reply": null,
        "create_time": "2023-01-01 12:00:00",
        "update_time": "2023-01-01 12:00:00"
      }
    ],
    "pagination": {
      "total": 5,
      "limit": 10,
      "offset": 0
    }
  },
  "details": {
    "message": "获取反馈列表成功"
  },
  "timestamp": "2023-01-01 12:00:00"
}
```

## 六、搜索接口

### 6.1 综合搜索

**接口**：`GET /api/wxapp/search`  
**描述**：根据关键词搜索帖子和用户  
**参数**：
- `keyword` - 查询参数，搜索关键词（必填）
- `search_type` - 查询参数，搜索类型，可选值：all(默认)、post、user
- `page` - 查询参数，页码，默认值：1
- `limit` - 查询参数，每页结果数量，默认值：10

**响应**：

```json
{
  "code": 200,
  "message": "success",
  "data": [
    {
      "id": 1,
      "title": "测试帖子",
      "content": "这是测试内容",
      "type": "post",
      "like_count": 10,
      "comment_count": 5,
      "view_count": 100,
      "update_time": "2023-01-01 12:00:00"
    },
    {
      "id": 2,
      "openid": "用户openid",
      "nickname": "测试用户",
      "avatar": "头像URL",
      "bio": "用户简介",
      "type": "user"
    }
  ],
  "details": {
    "keyword": "测试",
    "search_type": "all"
  },
  "pagination": {
    "total": 50,
    "page": 1,
    "page_size": 10,
    "total_pages": 5
  },
  "timestamp": "2023-01-01 12:00:00"
}
```

### 6.2 获取搜索建议

**接口**：`GET /api/wxapp/suggestion`  
**描述**：根据输入的关键词获取搜索建议  
**参数**：
- `keyword` - 查询参数，搜索关键词（必填）

**响应**：

```json
{
  "code": 200,
  "message": "success",
  "data": [
    "测试帖子",
    "测试用户",
    "测试内容",
    "测试数据",
    "测试信息"
  ],
  "details": null,
  "timestamp": "2023-01-01 12:00:00"
}
```

### 6.3 获取搜索历史

**接口**：`GET /api/wxapp/history`  
**描述**：获取指定用户的搜索历史记录  
**参数**：
- `openid` - 查询参数，用户的OpenID（必填）
- `limit` - 查询参数，返回结果数量，默认值：10

**响应**：

```json
{
  "code": 200,
  "message": "success",
  "data": [
    {
      "keyword": "测试帖子",
      "search_time": "2023-01-01 12:00:00",
      "openid": "用户openid"
    },
    {
      "keyword": "测试用户",
      "search_time": "2023-01-01 11:00:00",
      "openid": "用户openid"
    }
  ],
  "details": null,
  "timestamp": "2023-01-01 12:00:00"
}
```

## 六、错误代码

| 状态码 | 说明 |
|--------|------|
| 200    | 成功 |
| 400    | 请求参数错误 |
| 401    | 未授权，需要登录 |
| 403    | 禁止访问，无权限 |
| 404    | 资源不存在 |
| 422    | 请求验证失败 |
| 429    | 请求过于频繁 |
| 500    | 服务器内部错误 |
| 502    | 网关错误 |
| 503    | 服务不可用 |
| 504    | 网关超时 |

## 七、Agent智能体API

### 7.1 与Agent对话

**接口**：`POST /api/agent/chat`  
**描述**：与AI智能体进行对话，支持普通对话和流式返回  
**请求体**：

```json
{
  "openid": "用户openid"
}
```

**响应**：

```json
{
  "query": "南开大学的校训是什么？",
  "messages": [
    {"role": "user", "content": "你好"},
    {"role": "assistant", "content": "你好！我是南开Wiki智能助手，有什么可以帮助你的吗？"}
  ],
  "stream": false,
  "format": "markdown",
  "openid": "user_openid"
}
```

**参数说明**：
- `query` - 必填，用户当前的问题
- `messages` - 可选，对话历史消息列表，按时间顺序排列
- `stream` - 可选，是否使用流式返回，默认为 false
- `format` - 可选，返回格式，支持 "text"、"markdown" 或 "html"，默认为 "markdown"
- `openid` - 可选，用户标识符

**普通响应**（`stream=false`）：

```json
{
  "code": 200,
  "message": "success",
  "data": {
    "response": "南开大学的校训是"允公允能，日新月异"。这八个字出自《论语》，体现了南开大学追求公能日新的办学理念。",
    "sources": [
      {
        "type": "小程序帖子",
        "title": "南开大学简介",
        "content": "南开大学校训为"允公允能，日新月异"，出自《论语》...",
        "author": "南开百科"
      }
    ],
    "suggested_questions": [
      "南开大学的校徽有什么含义？",
      "南开大学是什么时候创立的？",
      "南开大学的创始人是谁？"
    ],
    "format": "markdown"
  },
  "details": null,
  "timestamp": "2025-03-27 16:47:42"
}
```

**流式响应**（`stream=true`）：

当 `stream` 参数设置为 `true` 时，服务器将返回 `text/event-stream` 格式的数据流，客户端需要按照 Server-Sent Events (SSE) 的标准解析响应。每个事件以 `data: ` 开头，最后以 `data: [DONE]` 标记结束。

```
data: 南开
data: 大学
data: 的
data: 校训
data: 是
data: "
data: 允公
data: 允能
data: ，
data: 日新月异
data: "
data: 。
data: 这
data: 八个
data: 字
data: 出自
data: 《
data: 论语
data: 》
data: ，
data: 体现
data: 了
data: 南开大学
data: 追求
data: 公能
data: 日新
data: 的
data: 办学
data: 理念
data: 。
data: [DONE]
```

客户端可以累积这些片段以重建完整响应，或实时显示打字效果。

**注意**：
1. 流式响应会考虑历史消息的上下文，但为了性能考虑，会以更高效的方式处理历史记录
2. 流式响应不会返回知识源和推荐问题，这些信息只在非流式响应中提供
3. 流式响应有 90 秒的超时设置，超时后会自动结束流
4. 在出现错误时，流式响应会返回相应错误信息并结束流

### 7.2 知识库搜索

**接口**：`POST /api/agent/chat`  
**描述**：与智能体进行自由对话，获取回答  
**请求体**：

```json
{
  "openid": "用户openid",
  "query": "南开大学的历史简介",
  "bot_tag": "default",
  "stream": false
}
```

**请求参数说明**：
- `openid` - 字符串，必填，用户的openid
- `query` - 字符串，必填，用户的问题或指令
- `bot_tag` - 字符串，必填，机器人标识，默认为"default"
- `stream` - 布尔值，必填，是否使用流式返回，默认为false

**响应**：

```json
{
  "code": 200,
  "message": "success",
  "data": {
    "message": "南开大学创建于1919年，由爱国教育家严范孙、张伯苓创办...",
    "format": "markdown",
    "usage": {
      "prompt_tokens": 120,
      "completion_tokens": 350,
      "total_tokens": 470
    },
    "finish_reason": "stop"
  },
  "details": {
    "message": "对话成功"
  },
  "timestamp": "2023-01-01 12:00:00"
}
```

### 7.3 检索增强生成

**接口**：`POST /api/agent`  
**描述**：基于南开Wiki平台的数据进行信息检索并生成回答  
**请求体**：

```json
{
  "openid": "用户openid", 
  "query": "南开大学的校训是什么",
  "tables": ["wxapp_posts", "website_nku", "wechat_nku"],
  "max_results": 3,
  "stream": false,
  "format": "markdown"
}
```

**请求参数说明**：
- `openid` - 字符串，必填，用户的openid
- `query` - 字符串，必填，用户的问题
- `tables` - 字符串数组，必填，要检索的数据表列表：
  - `wxapp_posts` - 小程序帖子
  - `wxapp_comments` - 小程序评论
  - `wechat_nku` - 微信公众号文章
  - `website_nku` - 南开网站文章
  - `market_nku` - 校园集市帖子
- `max_results` - 整数，可选，每个数据源返回的最大结果数，默认为5
- `stream` - 布尔值，可选，是否使用流式返回，默认为false
- `format` - 字符串，可选，返回格式：markdown或text，默认为markdown

**响应**：

```json
{
  "code": 200,
  "message": "success",
  "data": {
    "original_query": "南开大学的校训是什么",
    "rewritten_query": "南开大学校训",
    "response": "南开大学的校训是"允公允能，日新月异"。\n\n这八个字出自...",
    "sources": [
      {
        "type": "南开网站文章", 
        "title": "南开大学校训的由来",
        "content": "南开大学校训"允公允能，日新月异"出自...",
        "author": "南开新闻网"
      }
    ],
    "suggested_questions": [
      "南开大学校训的含义是什么？",
      "南开大学的校歌是什么？",
      "南开大学的校徽有什么特点？"
    ],
    "format": "markdown",
    "retrieved_count": 5,
    "response_time": 1.23
  },
  "details": {
    "message": "查询成功"
  },
  "timestamp": "2023-01-01 12:00:00"
}
```

**流式响应格式**：
当 `stream=true` 时，返回SSE格式数据流，每个事件包含以下数据类型之一：

1. 查询信息:
```json
{
  "type": "query",
  "original": "原始查询",
  "rewritten": "改写后的查询"
}
```

2. 内容块:
```json
{
  "type": "content",
  "chunk": "回答的一部分内容"
}
```

3. 来源信息:
```json
{
  "type": "sources",
  "sources": [来源对象数组]
}
```

4. 推荐问题:
```json
{
  "type": "suggested",
  "questions": ["问题1", "问题2", "问题3"]
}
```

5. 完成标记:
```json
{
  "type": "done"
}
```<|MERGE_RESOLUTION|>--- conflicted
+++ resolved
@@ -836,10 +836,6 @@
       "collect_count": 0,
       "status": 1,          // 帖子状态：1-正常，0-禁用
       "is_deleted": 0,      // 是否删除：0-未删除，1-已删除
-<<<<<<< HEAD
-      "location": {"latitude": 39.12345, "longitude": 116.12345, "name": "位置名称"},
-=======
->>>>>>> dd0bee7e
       "platform": "wxapp",   // 发布平台
       "create_time": "2023-01-01T12:00:00",
       "update_time": "2023-01-01T12:00:00"
