--- conflicted
+++ resolved
@@ -179,7 +179,6 @@
       
       const { openid } = this.data.formattedUser;
       if (openid) {
-<<<<<<< HEAD
         wx.navigateTo({
           url: `/pages/index/user-profile/user-profile?openid=${openid}`,
           fail: (err) => {
@@ -192,10 +191,6 @@
               }
             });
           }
-=======
-        wx.reLaunch({
-          url: `/pages/profile/profile?id=${openid}`
->>>>>>> f8dfa024
         });
       }
     },
