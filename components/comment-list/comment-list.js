--- conflicted
+++ resolved
@@ -104,7 +104,7 @@
               hasMore: has_more,
               total: total || 0
             });
-            
+
             // 如果是首次加载，为有回复的评论预加载部分回复
             if (this.data.page === 1) {
               this.preloadReplies(commentList);
@@ -125,15 +125,15 @@
     // 预加载评论回复
     preloadReplies(comments) {
       if (!comments || !Array.isArray(comments)) return;
-      
+
       comments.forEach(comment => {
         // 如果评论没有回复但reply_count > 0，加载前几条回复
         if ((!comment.replies || comment.replies.length === 0) && comment.reply_count > 0) {
           // 获取该评论的所有回复
-          this._getCommentList(this.properties.postId, { 
-            parentId: comment.id, 
-            page: 1, 
-            page_size: 5 
+          this._getCommentList(this.properties.postId, {
+            parentId: comment.id,
+            page: 1,
+            page_size: 5
           })
           .then(result => {
             if (result && result.list && result.list.length > 0) {
@@ -154,33 +154,33 @@
         }
       });
     },
-    
+
     // 加载评论回复
     loadCommentReplies(commentId, page = 1, pageSize = 5) {
       if (!commentId) return Promise.reject(new Error('缺少评论ID'));
-      
+
       const postId = Number(this.properties.postId);
-      
-      return this._getCommentList(postId, { 
-        parentId: commentId, 
-        page, 
-        page_size: pageSize 
+
+      return this._getCommentList(postId, {
+        parentId: commentId,
+        page,
+        page_size: pageSize
       })
       .then(result => {
         if (result && result.list) {
           // 更新对应评论的回复列表
           const comments = [...this.data.comments];
           const commentIndex = comments.findIndex(c => c.id == commentId);
-          
+
           if (commentIndex !== -1) {
             // 如果找到评论，更新其回复
             const comment = comments[commentIndex];
             comment.replies = page === 1 ? result.list : [...(comment.replies || []), ...result.list];
             comment.reply_count = result.total || comment.reply_count || 0;
-            
+
             this.setData({ comments });
           }
-          
+
           return result;
         }
         return null;
@@ -190,7 +190,7 @@
         return null;
       });
     },
-    
+
     // 重置分页
     resetPagination() {
       this.setData({
@@ -321,7 +321,7 @@
       
       const { commentId, nickname, openid } = e.detail;
       if (!commentId) return;
-      
+
       const comment = this.data.comments.find(c => c.id === commentId);
       if (!comment) return;
       
@@ -330,7 +330,7 @@
         replyToReply: null,
         commentFocus: true
       });
-      
+
       // 触发事件，以便页面可以滚动到评论框
       this.triggerEvent('focusComment', { commentId });
     },
@@ -345,17 +345,17 @@
       // 查找父评论
       const parentComment = this.data.comments.find(c => c.id === parentId);
       if (!parentComment) return;
-      
+
       this.setData({
         replyToComment: parentComment,
         replyToReply: replyTo || {
           id: comment.id,
-          nickname: comment.nickname || '用户', 
+          nickname: comment.nickname || '用户',
           openid: comment.openid
         },
         commentFocus: true
       });
-      
+
       // 触发事件，以便页面可以滚动到评论框
       this.triggerEvent('focusComment', { commentId: parentId, replyId: comment.id });
     },
@@ -410,15 +410,15 @@
     // 处理删除回复
     handleDeleteReply(e) {
       const { commentId, replyId } = e.detail;
-      
+
       // 找到要删除的评论和回复
       const commentIndex = this.data.comments.findIndex(comment => comment.id == commentId);
       if (commentIndex === -1) return;
-      
+
       const comment = this.data.comments[commentIndex];
       const replyIndex = comment.replies?.findIndex(reply => reply.id == replyId);
       if (replyIndex === -1 || replyIndex === undefined) return;
-      
+
       wx.showModal({
         title: '确认删除',
         content: '确定要删除这条回复吗？',
@@ -430,12 +430,12 @@
             const newComments = [...this.data.comments];
             const replies = [...newComments[commentIndex].replies];
             replies.splice(replyIndex, 1);
-            
+
             newComments[commentIndex].replies = replies;
             newComments[commentIndex].reply_count = Math.max(0, newComments[commentIndex].reply_count - 1);
-            
+
             this.setData({ comments: newComments });
-            
+
             // 调用API删除
             this._deleteComment(replyId)
               .then(() => {
@@ -451,7 +451,7 @@
         }
       });
     },
-    
+
     // 查看更多回复
     viewMoreReplies(e) {
       const { commentId } = e.currentTarget.dataset;
@@ -506,11 +506,7 @@
       const value = e.detail.value;
       console.debug('评论内容变化:', value);
       this.setData({
-<<<<<<< HEAD
         commentText: e.detail.value.trimStart()
-=======
-        commentText: value
->>>>>>> 299f3244
       });
     },
     
@@ -563,7 +559,7 @@
         nickname: this.data.replyToReply.nickname,
         openid: this.data.replyToReply.openid
       } : null;
-      
+
       // 显示提交中状态
       this.setData({ isSubmitting: true });
       wx.showLoading({ title: '发送中...' });
@@ -571,7 +567,7 @@
       try {
         // 调用API创建评论
         const result = await this._createComment(postId, content, parentId, replyToInfo);
-        
+
         if (result.code === 200) {
           // 清空输入
           this.setData({
@@ -583,13 +579,13 @@
           
           wx.hideLoading();
           this.showToast('评论成功', 'success');
-          
+
           // 获取用户信息
           const userInfo = await this._getUserInfo(openid);
-          
+
           if (userInfo.code === 200 && userInfo.data) {
             const { nickname, avatar, bio } = userInfo.data;
-            
+
             // 构建新评论对象
             const newComment = {
               id: result.data.id,
@@ -608,47 +604,47 @@
               isOwner: true,
               replies: []
             };
-            
+
             // 如果是回复某个评论
             if (parentId) {
               // 查找父评论
               const commentIndex = this.data.comments.findIndex(c => c.id === parentId);
-              
+
               if (commentIndex !== -1) {
                 // 克隆评论列表和父评论
                 const comments = [...this.data.comments];
                 const parentComment = {...comments[commentIndex]};
-                
+
                 // 确保父评论有回复数组
                 if (!parentComment.replies) {
                   parentComment.replies = [];
                 }
-                
+
                 // 处理回复信息
                 if (replyToInfo) {
                   // 如果是回复其他回复
                   newComment.reply_to = JSON.stringify(replyToInfo);
-                  
+
                   // 打印调试信息
                   console.debug('回复其他回复:', replyToInfo);
                 }
-                
+
                 // 将新回复添加到父评论的回复列表开头
                 parentComment.replies.unshift(newComment);
-                
+
                 // 更新父评论的回复计数
                 parentComment.reply_count = (parentComment.reply_count || 0) + 1;
-                
+
                 // 如果回复数量超过显示限制，保留最新的几条
                 const maxDisplayReplies = 5;
                 if (parentComment.replies.length > maxDisplayReplies) {
                   parentComment.replies = parentComment.replies.slice(0, maxDisplayReplies);
                 }
-                
+
                 // 更新评论列表
                 comments[commentIndex] = parentComment;
                 this.setData({ comments });
-                
+
                 // 触发回复添加事件
                 this.triggerEvent('replyAdded', {
                   postId,
@@ -658,7 +654,7 @@
               } else {
                 // 在当前列表中找不到父评论，刷新整个列表
                 this.refresh();
-                
+
                 // 触发回复添加事件
                 this.triggerEvent('replyAdded', {
                   postId,
@@ -672,7 +668,7 @@
                 comments: [newComment, ...this.data.comments],
                 total: this.data.total + 1
               });
-              
+
               // 触发评论添加事件
               this.triggerEvent('commentAdded', {
                 postId,
@@ -696,39 +692,39 @@
         this.setData({ isSubmitting: false });
       }
     },
-    
+
     // 查看单条评论的所有回复
     handleViewReplies(e) {
       const { commentId } = e.detail;
       if (!commentId) return;
-      
+
       // 查找评论
       const commentIndex = this.data.comments.findIndex(c => c.id == commentId);
       if (commentIndex === -1) return;
-      
+
       const comment = this.data.comments[commentIndex];
-      
+
       // 显示加载中状态
       wx.showLoading({
         title: '加载回复中',
         mask: true
       });
-      
+
       // 加载该评论的所有回复
-      this._getCommentList(this.properties.postId, { 
-        parentId: commentId, 
-        page: 1, 
+      this._getCommentList(this.properties.postId, {
+        parentId: commentId,
+        page: 1,
         page_size: 50 // 一次加载足够多的回复
       })
       .then(result => {
         wx.hideLoading();
-        
+
         if (result && result.list && result.list.length > 0) {
           // 更新评论回复列表
           const comments = [...this.data.comments];
           comments[commentIndex].replies = result.list;
           comments[commentIndex].reply_count = result.total || comments[commentIndex].reply_count;
-          
+
           this.setData({ comments });
           this.showToast(`已加载${result.list.length}条回复`, 'success');
         } else {
@@ -741,21 +737,21 @@
         this.showToast('加载回复失败', 'error');
       });
     },
-    
+
     // 添加处理查看子回复的方法
     handleViewSubReplies(e) {
       const { commentId, replyId } = e.detail;
-      
+
       // 获取特定回复的子回复
       this.loadSubReplies(commentId, replyId);
     },
-    
+
     // 加载子回复
     loadSubReplies(commentId, replyId, page = 1, pageSize = 10) {
       if (!commentId || !replyId) return Promise.reject(new Error('参数缺失'));
-      
+
       const postId = Number(this.properties.postId);
-      
+
       // 查询子回复需要传递parent_id为回复ID
       return this._getCommentList(postId, {
         parentId: replyId,
@@ -767,22 +763,22 @@
           // 更新对应评论的子回复
           const comments = [...this.data.comments];
           const commentIndex = comments.findIndex(c => c.id == commentId);
-          
+
           if (commentIndex !== -1) {
             const comment = comments[commentIndex];
             const replyIndex = comment.replies?.findIndex(r => r.id == replyId);
-            
+
             if (replyIndex !== -1 && replyIndex !== undefined) {
               const reply = comment.replies[replyIndex];
-              
+
               // 更新子回复
               reply.sub_replies = page === 1 ? result.list : [...(reply.sub_replies || []), ...result.list];
               reply.sub_reply_count = result.total || reply.sub_reply_count || 0;
-              
+
               this.setData({ comments });
             }
           }
-          
+
           return result;
         }
         return null;
@@ -798,30 +794,30 @@
 // 将API返回的扁平评论列表转换为树状结构
 function buildCommentTree(commentList) {
   if (!commentList || !Array.isArray(commentList)) return [];
-  
+
   console.debug('接收到评论列表:', commentList.length);
-  
+
   // 创建评论映射
   const commentMap = {};
-  
+
   // 第一步：将所有评论保存到映射
   commentList.forEach(comment => {
     // 确保评论对象有基本属性
     if (!comment.replies) {
       comment.replies = [];
     }
-    
+
     // 重新计算回复数量（如果需要）
     comment.reply_count = comment.reply_count || 0;
-    
+
     // 将评论加入映射表
     commentMap[comment.id] = comment;
   });
-  
+
   // 第二步：分离顶级评论和回复评论
   const topComments = [];
   const replyComments = [];
-  
+
   // 先将所有评论分类
   commentList.forEach(comment => {
     if (comment.parent_id === null) {
@@ -833,28 +829,28 @@
       comment.is_reply = true;
     }
   });
-  
+
   console.debug('顶级评论数量:', topComments.length);
   console.debug('回复评论数量:', replyComments.length);
-  
+
   // 第三步：为避免二次遍历出现的问题，先清空所有已添加的回复
   topComments.forEach(comment => {
     comment.replies = [];
     comment.reply_count = 0;
   });
-  
+
   // 第四步：组织回复关系
   replyComments.forEach(reply => {
     const parentId = reply.parent_id;
     const parentComment = commentMap[parentId];
-    
+
     if (parentComment) {
       // 将回复添加到父评论的replies数组
       parentComment.replies.push(reply);
-      
+
       // 标记为回复
       reply.is_reply = true;
-      
+
       // 更新父评论的回复计数
       parentComment.reply_count += 1;
     } else {
@@ -866,7 +862,7 @@
       topComments.push(reply);
     }
   });
-  
+
   // 第五步：对每个评论的回复列表按时间排序
   Object.values(commentMap).forEach(comment => {
     if (comment.replies && comment.replies.length > 0) {
@@ -875,16 +871,16 @@
       });
     }
   });
-  
+
   // 第六步：对顶级评论按时间排序并返回
   topComments.sort((a, b) => {
     return new Date(b.create_time) - new Date(a.create_time);
   });
-  
+
   // 打印调试信息
   topComments.forEach((comment, index) => {
     console.debug(`顶级评论${index+1}: id=${comment.id}, 回复数=${comment.replies.length}/${comment.reply_count}`);
   });
-  
+
   return topComments;
 }