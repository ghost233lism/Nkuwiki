--- conflicted
+++ resolved
@@ -28,13 +28,13 @@
   </view>
 
   <!-- 使用scroll-view替换普通view，启用滚动 -->
-  <scroll-view 
+  <scroll-view
     scroll-y="{{true}}"
     class="comment-scroll"
     wx:elif="{{comments && comments.length > 0}}">
     <view class="comment-list">
-      <comment-item 
-        wx:for="{{comments}}" 
+      <comment-item
+        wx:for="{{comments}}"
         wx:key="id"
         comment="{{item}}"
         bind:reply="handleReply"
@@ -64,7 +64,7 @@
     <view class="end-text" wx:if="{{!hasMore && comments.length > 0}}">
       <text>已经到底了</text>
     </view>
-    
+
     <!-- 底部留白，防止输入框遮挡内容 -->
     <view class="bottom-padding"></view>
   </scroll-view>
@@ -74,7 +74,7 @@
     <view class="comment-input-container">
       <input 
         class="comment-input" 
-        placeholder="{{replyToComment ? (replyToReply ? '回复 @' + replyToReply.nickname : '回复 @' + replyToComment.nickname) : '写评论...'}}" 
+        placeholder="{{replyToComment ? (replyToReply ? '回复 @' + replyToReply.nickname : '回复 @' + replyToComment.nickname) : '写评论...'}}"
         value="{{commentText}}"
         focus="{{commentFocus}}"
         bindfocus="onCommentFocus"
@@ -92,26 +92,10 @@
       </view>
       
       <!-- 发送按钮 -->
-<<<<<<< HEAD
       <view
               class="submit-btn {{commentText.length ? 'active' : ''}}"
               bindtap="submitComment"
               data-disabled="{{!commentText.trim() || isSubmitting}}">
-=======
-      <view 
-        wx:if="{{!commentText || commentText.trim() === ''}}"
-        class="submit-btn" 
-        bindtap="submitComment"
-        data-disabled="true">
-        <text>发送</text>
-      </view>
-      <view 
-        wx:else
-        class="submit-btn active" 
-        style="background-color: #07c160; color: #ffffff; font-weight: 500;"
-        bindtap="submitComment"
-        data-disabled="{{isSubmitting}}">
->>>>>>> 299f3244
         <text>发送</text>
       </view>
     </view>
