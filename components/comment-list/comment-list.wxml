<!-- 评论列表组件 -->
<view class="comment-section">
  <view class="section-header">
    <text class="section-title">评论 ({{total || 0}})</text>
  </view>

  <!-- 加载状态 -->
  <view class="loading-container" wx:if="{{loading && comments.length === 0}}">
    <view class="loading-spinner"></view>
    <view class="loading-text">加载中...</view>
  </view>

  <!-- 错误状态 -->
  <view class="error-message" wx:elif="{{error}}">
    <view class="error-icon">
      <icon name="error" size="48"></icon>
    </view>
    <view class="error-text">{{errorMsg || '加载失败'}}</view>
    <view class="error-btn" bindtap="retry">重试</view>
  </view>

  <!-- 空状态 -->
  <view class="empty-container" wx:elif="{{comments.length === 0}}">
    <view class="empty-icon">
      <icon name="comment" size="48"></icon>
    </view>
    <view class="empty-text">暂无评论，快来抢沙发吧</view>
  </view>

  <!-- 使用scroll-view替换普通view，启用滚动 -->
  <scroll-view
    scroll-y="{{true}}"
    class="comment-scroll"
    wx:elif="{{comments && comments.length > 0}}">
    <view class="comment-list">
      <comment-item
        wx:for="{{comments}}"
        wx:key="id"
        comment="{{item}}"
        bind:reply="handleReply"
        bind:replyToReply="handleReplyToReply"
        bind:like="handleLike"
        bind:delete="handleDelete"
        bind:deleteReply="handleDeleteReply"
        bind:user="goToUserProfile"
        bind:viewReplies="handleViewReplies"
        bind:viewSubReplies="handleViewSubReplies"
        class="comment-item comment-item-{{item.id}} {{item.highlighted ? 'highlighted' : ''}}"
      ></comment-item>
    </view>

    <!-- 加载更多 -->
    <view class="load-more" wx:if="{{hasMore}}" bindtap="loadMore">
      <view wx:if="{{loading}}" class="loading-more">
        <view class="loading-spinner small"></view>
        <text>加载中...</text>
      </view>
      <view wx:else class="load-more-text">
        <text>加载更多</text>
      </view>
    </view>

    <!-- 到底提示 -->
    <view class="end-text" wx:if="{{!hasMore && comments.length > 0}}">
      <text>已经到底了</text>
    </view>

    <!-- 底部留白，防止输入框遮挡内容 -->
    <view class="bottom-padding"></view>
  </scroll-view>
  
  <!-- 评论输入区域 -->
  <view class="comment-input-area">
    <view class="comment-input-container">
      <input 
        class="comment-input" 
        placeholder="{{replyToComment ? (replyToReply ? '回复 @' + replyToReply.nickname : '回复 @' + replyToComment.nickname) : '写评论...'}}"
        value="{{commentText}}"
        focus="{{commentFocus}}"
        bindfocus="onCommentFocus"
        bindinput="onCommentInput"
        confirm-type="send"
        bindconfirm="submitComment"
      />
      
      <!-- 取消回复按钮，仅在回复模式下显示 -->
      <view 
        class="cancel-reply-btn" 
        wx:if="{{replyToComment}}"
        bindtap="cancelReply">
        <icon name="close" size="16"></icon>
      </view>
      
      <!-- 发送按钮 -->
<<<<<<< HEAD
      <view 
        class="submit-btn {{commentText.length ? 'active' : ''}}"
        bindtap="submitComment"
        data-disabled="{{!commentText.trim() || isSubmitting}}">
=======
      <view
              class="submit-btn {{commentText.length ? 'active' : ''}}"
              bindtap="submitComment"
              data-disabled="{{!commentText.trim() || isSubmitting}}">
>>>>>>> f8dfa024
        <text>发送</text>
      </view>
    </view>
  </view>
</view> <|MERGE_RESOLUTION|>--- conflicted
+++ resolved
@@ -92,17 +92,10 @@
       </view>
       
       <!-- 发送按钮 -->
-<<<<<<< HEAD
-      <view 
-        class="submit-btn {{commentText.length ? 'active' : ''}}"
-        bindtap="submitComment"
-        data-disabled="{{!commentText.trim() || isSubmitting}}">
-=======
       <view
               class="submit-btn {{commentText.length ? 'active' : ''}}"
               bindtap="submitComment"
               data-disabled="{{!commentText.trim() || isSubmitting}}">
->>>>>>> f8dfa024
         <text>发送</text>
       </view>
     </view>
